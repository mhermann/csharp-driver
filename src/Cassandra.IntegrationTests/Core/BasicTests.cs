﻿//
//      Copyright (C) 2012 DataStax Inc.
//
//   Licensed under the Apache License, Version 2.0 (the "License");
//   you may not use this file except in compliance with the License.
//   You may obtain a copy of the License at
//
//      http://www.apache.org/licenses/LICENSE-2.0
//
//   Unless required by applicable law or agreed to in writing, software
//   distributed under the License is distributed on an "AS IS" BASIS,
//   WITHOUT WARRANTIES OR CONDITIONS OF ANY KIND, either express or implied.
//   See the License for the specific language governing permissions and
//   limitations under the License.
//

using System;
using System.Linq;
using System.Collections.Generic;
using System.Globalization;
using System.Numerics;
using System.Text;
using System.Threading;
using System.Threading.Tasks;
using System.Collections.Concurrent;

namespace Cassandra.IntegrationTests.Core
{
    [TestClass]
    public class BasicTests
    {
        private ISession Session;

        [TestInitialize]
        public void SetFixture()
        {
            Thread.CurrentThread.CurrentCulture = CultureInfo.CreateSpecificCulture("en-US");
            CCMBridge.ReusableCCMCluster.Setup(2);
            CCMBridge.ReusableCCMCluster.Build(Cluster.Builder().WithCompression(CompressionType.LZ4));
            Session = CCMBridge.ReusableCCMCluster.Connect("tester");
        }

        [TestCleanup]
        public void Dispose()
        {
            CCMBridge.ReusableCCMCluster.Drop();
        }

        /// <summary>
        /// Creates a table and inserts a number of records synchronously.
        /// </summary>
        /// <returns>The name of the table</returns>
        private string CreateSimpleTableAndInsert(int rowsInTable)
        {
            string tableName = "table" + Guid.NewGuid().ToString("N").ToLower();
            Session.WaitForSchemaAgreement(QueryTools.ExecuteSyncNonQuery(Session, string.Format(@"CREATE TABLE {0}(
                    id uuid PRIMARY KEY,
                    label text,        
                    );", tableName)));
            for (int i = 0; i < rowsInTable; i++)
            {
                Session.Execute(string.Format("INSERT INTO {2}(id, label) VALUES({0},'{1}')", Guid.NewGuid(), "LABEL" + i, tableName));
            }
<<<<<<< HEAD
            catch (AlreadyExistsException)
            {
            }
            var sst = new SimpleStatement(string.Format("INSERT INTO {0}(tweet_id,label,number) VALUES(?,?,?)", tableName));
            Session.Execute(sst.Bind(new object[] {Guid.NewGuid(), "label", 1}));
        }

        private void QueryFetchingTest(int pageSize=0, int rowCount=1500, bool withPaging=false)
        {
            string tableName = "table" + Guid.NewGuid().ToString("N").ToLower();
            RowSet rs, rs_without_paging = null;
            int rowCounter1, rowCounter2;
            try
            {
                Session.WaitForSchemaAgreement(QueryTools.ExecuteSyncNonQuery(Session, string.Format(@"CREATE TABLE {0}(
         tweet_id uuid PRIMARY KEY,
         label text,        
         );", tableName)));
            }
            catch (AlreadyExistsException)
            {
            }
            for (int i = 0; i < rowCount; i++)
                Session.Execute(string.Format("INSERT INTO {2}(tweet_id, label) VALUES({0},'{1}')", Guid.NewGuid(), "LABEL" + i, tableName));

            if (withPaging)
            {
                rowCounter1 = 0;
                SimpleStatement statement = new SimpleStatement("SELECT * FROM " + tableName);
                statement.SetPageSize(pageSize);

                rs = Session.Execute(statement);
                foreach (Row row in rs)
                {
                    rowCounter1++;
                }

                Assert.True(rowCounter1 == rowCount);
            }
            else
            {
                rs = Session.Execute("SELECT * FROM " + tableName);
                rs_without_paging = Session.Execute("SELECT * FROM " + tableName, int.MaxValue);
                rowCounter1 = 0;
                rowCounter2 = 0;

                foreach (Row row in rs.GetRows())
                    rowCounter1++;
                foreach (Row row in rs_without_paging)
                    rowCounter2++;

                Assert.True(rowCounter1 == rowCounter2 && rowCounter1 == rowCount);
            }
=======
            return tableName;
>>>>>>> 23cfea43
        }


        public void ExceedingCassandraType(Type toExceed, Type toExceedWith, bool sameOutput = true)
        {
            string cassandraDataTypeName = QueryTools.convertTypeNameToCassandraEquivalent(toExceed);
            string tableName = "table" + Guid.NewGuid().ToString("N").ToLower();
            try
            {
                Session.WaitForSchemaAgreement(QueryTools.ExecuteSyncNonQuery(Session, string.Format(@"CREATE TABLE {0}(
         tweet_id uuid PRIMARY KEY,
         label text,
         number {1}
         );", tableName, cassandraDataTypeName)));
            }
            catch (AlreadyExistsException)
            {
            }


            object Minimum = toExceedWith.GetField("MinValue").GetValue(this);
            object Maximum = toExceedWith.GetField("MaxValue").GetValue(this);


            var row1 = new object[3] {Guid.NewGuid(), "Minimum", Minimum};
            var row2 = new object[3] {Guid.NewGuid(), "Maximum", Maximum};
            var toInsert_and_Check = new List<object[]>(2) {row1, row2};

            if (toExceedWith == typeof (Double) || toExceedWith == typeof (Single))
            {
                Minimum = Minimum.GetType().GetMethod("ToString", new[] {typeof (string)}).Invoke(Minimum, new object[1] {"r"});
                Maximum = Maximum.GetType().GetMethod("ToString", new[] {typeof (string)}).Invoke(Maximum, new object[1] {"r"});

                if (!sameOutput) //for ExceedingCassandra_FLOAT() test case
                {
                    toInsert_and_Check[0][2] = Single.NegativeInfinity;
                    toInsert_and_Check[1][2] = Single.PositiveInfinity;
                }
            }

            try
            {
                QueryTools.ExecuteSyncNonQuery(Session,
                                               string.Format("INSERT INTO {0}(tweet_id, label, number) VALUES ({1}, '{2}', {3});", tableName,
                                                             toInsert_and_Check[0][0], toInsert_and_Check[0][1], Minimum), null);
                QueryTools.ExecuteSyncNonQuery(Session,
                                               string.Format("INSERT INTO {0}(tweet_id, label, number) VALUES ({1}, '{2}', {3});", tableName,
                                                             toInsert_and_Check[1][0], toInsert_and_Check[1][1], Maximum), null);
            }
            catch (InvalidQueryException)
            {
                if (!sameOutput && toExceed == typeof (Int32)) //for ExceedingCassandra_INT() test case
                {
                    QueryTools.ExecuteSyncNonQuery(Session, string.Format("DROP TABLE {0};", tableName));
                    Assert.True(true);
                    return;
                }
            }

            QueryTools.ExecuteSyncQuery(Session, string.Format("SELECT * FROM {0};", tableName), ConsistencyLevel.One, toInsert_and_Check);
            QueryTools.ExecuteSyncNonQuery(Session, string.Format("DROP TABLE {0};", tableName));
        }


        public void testCounters()
        {
            string tableName = "table" + Guid.NewGuid().ToString("N");
            try
            {
                Session.WaitForSchemaAgreement(QueryTools.ExecuteSyncNonQuery(Session, string.Format(@"CREATE TABLE {0}(
         tweet_id uuid PRIMARY KEY,
         incdec counter
         );", tableName)));
            }
            catch (AlreadyExistsException)
            {
            }

            Guid tweet_id = Guid.NewGuid();

            Parallel.For(0, 100,
                         i =>
                         {
                             QueryTools.ExecuteSyncNonQuery(Session,
                                                            string.Format(@"UPDATE {0} SET incdec = incdec {2}  WHERE tweet_id = {1};", tableName,
                                                                          tweet_id, (i%2 == 0 ? "-" : "+") + i));
                         });

            QueryTools.ExecuteSyncQuery(Session, string.Format("SELECT * FROM {0};", tableName),
                                        Session.Cluster.Configuration.QueryOptions.GetConsistencyLevel(),
                                        new List<object[]> {new object[2] {tweet_id, (Int64) 50}});
            QueryTools.ExecuteSyncNonQuery(Session, string.Format("DROP TABLE {0};", tableName));
        }

        public void insertingSingleValue(Type tp)
        {
            string cassandraDataTypeName = QueryTools.convertTypeNameToCassandraEquivalent(tp);
            string tableName = "table" + Guid.NewGuid().ToString("N").ToLower();
            try
            {
                Session.WaitForSchemaAgreement(
                    QueryTools.ExecuteSyncNonQuery(Session, string.Format(@"CREATE TABLE {0}(
         tweet_id uuid PRIMARY KEY,
         value {1}
         );", tableName, cassandraDataTypeName)));
            }
            catch (AlreadyExistsException)
            {
            }

            var toInsert = new List<object[]>(1);
            object val = Randomm.RandomVal(tp);
            if (tp == typeof (string))
                val = "'" + val.ToString().Replace("'", "''") + "'";
            var row1 = new object[2] {Guid.NewGuid(), val};
            toInsert.Add(row1);

            bool isFloatingPoint = false;

            if (row1[1].GetType() == typeof (string) || row1[1].GetType() == typeof (byte[]))
                QueryTools.ExecuteSyncNonQuery(Session,
                                               string.Format("INSERT INTO {0}(tweet_id,value) VALUES ({1}, {2});", tableName, toInsert[0][0],
                                                             row1[1].GetType() == typeof (byte[])
                                                                 ? "0x" + CqlQueryTools.ToHex((byte[]) toInsert[0][1])
                                                                 : "'" + toInsert[0][1] + "'"), null);
                    // rndm.GetType().GetMethod("Next" + tp.Name).Invoke(rndm, new object[] { })
            else
            {
                if (tp == typeof (Single) || tp == typeof (Double))
                    isFloatingPoint = true;
                QueryTools.ExecuteSyncNonQuery(Session,
                                               string.Format("INSERT INTO {0}(tweet_id,value) VALUES ({1}, {2});", tableName, toInsert[0][0],
                                                             !isFloatingPoint
                                                                 ? toInsert[0][1]
                                                                 : toInsert[0][1].GetType()
                                                                                 .GetMethod("ToString", new[] {typeof (string)})
                                                                                 .Invoke(toInsert[0][1], new object[] {"r"})), null);
            }

            QueryTools.ExecuteSyncQuery(Session, string.Format("SELECT * FROM {0};", tableName),
                                        Session.Cluster.Configuration.QueryOptions.GetConsistencyLevel(), toInsert);
            QueryTools.ExecuteSyncNonQuery(Session, string.Format("DROP TABLE {0};", tableName));
        }


        public void TimestampTest()
        {
            string tableName = "table" + Guid.NewGuid().ToString("N").ToLower();
            Session.WaitForSchemaAgreement(
                QueryTools.ExecuteSyncNonQuery(Session, string.Format(@"CREATE TABLE {0}(
         tweet_id uuid PRIMARY KEY,
         ts timestamp
         );", tableName)));

            QueryTools.ExecuteSyncNonQuery(Session,
                                           string.Format("INSERT INTO {0}(tweet_id,ts) VALUES ({1}, '{2}');", tableName, Guid.NewGuid(),
                                                         "2011-02-03 04:05+0000"), null);
            QueryTools.ExecuteSyncNonQuery(Session,
                                           string.Format("INSERT INTO {0}(tweet_id,ts) VALUES ({1}, '{2}');", tableName, Guid.NewGuid(),
                                                         220898707200000), null);
            QueryTools.ExecuteSyncNonQuery(Session, string.Format("INSERT INTO {0}(tweet_id,ts) VALUES ({1}, '{2}');", tableName, Guid.NewGuid(), 0),
                                           null);

            QueryTools.ExecuteSyncQuery(Session, string.Format("SELECT * FROM {0};", tableName),
                                        Session.Cluster.Configuration.QueryOptions.GetConsistencyLevel());
            QueryTools.ExecuteSyncNonQuery(Session, string.Format("DROP TABLE {0};", tableName));
        }

        public void createSecondaryIndexTest()
        {
            string tableName = "table" + Guid.NewGuid().ToString("N").ToLower();
            string columns = "tweet_id uuid, name text, surname text";

            try
            {
                Session.WaitForSchemaAgreement(
                    QueryTools.ExecuteSyncNonQuery(Session, string.Format(@"CREATE TABLE {0}(
         {1},
PRIMARY KEY(tweet_id)
         );", tableName, columns))
                    );
            }
            catch (AlreadyExistsException)
            {
            }

            var row1 = new object[3] {Guid.NewGuid(), "Adam", "Małysz"};
            var row2 = new object[3] {Guid.NewGuid(), "Adam", "Miałczyński"};

            var toReturn = new List<object[]>(2) {row1, row2};
            var toInsert = new List<object[]>(2) {row1, row2};

            QueryTools.ExecuteSyncNonQuery(Session,
                                           string.Format("INSERT INTO {0}(tweet_id, name, surname) VALUES({1},'{2}','{3}');", tableName,
                                                         toInsert[0][0], toInsert[0][1], toInsert[0][2]), null, ConsistencyLevel.Quorum);
            QueryTools.ExecuteSyncNonQuery(Session,
                                           string.Format("INSERT INTO {0}(tweet_id, name, surname) VALUES({1},'{2}','{3}');", tableName,
                                                         toInsert[1][0], toInsert[1][1], toInsert[1][2]), null, ConsistencyLevel.Quorum);

            Session.WaitForSchemaAgreement(
                QueryTools.ExecuteSyncNonQuery(Session, string.Format("CREATE INDEX ON {0}(name);", tableName), null, ConsistencyLevel.Quorum)
                );

            Thread.Sleep(2000);
            QueryTools.ExecuteSyncQuery(Session, string.Format("SELECT * FROM {0} WHERE name = 'Adam';", tableName), ConsistencyLevel.Quorum, toReturn);
            QueryTools.ExecuteSyncNonQuery(Session, string.Format("DROP TABLE {0};", tableName));
        }


        public void BigInsertTest(int RowsNo = 5000)
        {
            string tableName = "table" + Guid.NewGuid().ToString("N").ToLower();
            try
            {
                Session.WaitForSchemaAgreement(
                    QueryTools.ExecuteSyncNonQuery(Session, string.Format(@"CREATE TABLE {0}(
         tweet_id uuid,
         author text,
         body text,
         isok boolean,
		 fval float,
		 dval double,
         PRIMARY KEY(tweet_id))", tableName))
                    );
            }
            catch (AlreadyExistsException)
            {
            }

            var longQ = new StringBuilder();
            longQ.AppendLine("BEGIN BATCH ");

            for (int i = 0; i < RowsNo; i++)
            {
                longQ.AppendFormat(@"INSERT INTO {0} (
         tweet_id,
         author,
         isok,
         body,
		 fval,
		 dval)
VALUES ({1},'test{2}',{3},'body{2}',{4},{5});", tableName, Guid.NewGuid(), i, i%2 == 0 ? "false" : "true", Randomm.Instance.NextSingle(),
                                   Randomm.Instance.NextDouble());
            }
            longQ.AppendLine("APPLY BATCH;");
            QueryTools.ExecuteSyncNonQuery(Session, longQ.ToString(), "Inserting...");
            QueryTools.ExecuteSyncQuery(Session, string.Format(@"SELECT * from {0};", tableName),
                                        Session.Cluster.Configuration.QueryOptions.GetConsistencyLevel());
            QueryTools.ExecuteSyncNonQuery(Session, string.Format(@"DROP TABLE {0};", tableName));
        }

        [TestMethod]
        public void QueryBinding()
        {
            //There is no support for query binding in protocol v1 
            if (!Options.Default.CASSANDRA_VERSION.StartsWith("-v 1."))
            {
                return;
            }
            string tableName = CreateSimpleTableAndInsert(0);
            var sst = new SimpleStatement(string.Format("INSERT INTO {0}(id, label, number) VALUES(?, ?, ?)", tableName));
            Session.Execute(sst.Bind(new object[] { Guid.NewGuid(), "label", 1 }));
        }

        [TestMethod]
        public void QueryPaging()
        {
            var pageSize = 10;
            var totalRowLength = 1003;
            var table = CreateSimpleTableAndInsert(totalRowLength);
            var rs = Session.Execute("SELECT * FROM " + table, pageSize);

            //Check that the internal list of items count is pageSize
            Assert.True(rs.InnerQueueCount == pageSize);

            var rsWithoutPaging = Session.Execute("SELECT * FROM " + table, int.MaxValue);

            //It should have all the rows already in the inner list
            Assert.True(rsWithoutPaging.InnerQueueCount == totalRowLength);

            //Use Linq to iterate through all the rows
            var allTheRowsPaged = rs.ToList();

            Assert.True(allTheRowsPaged.Count == totalRowLength);
        }

        [TestMethod]
        public void QueryPagingParallel()
        {
            var pageSize = 25;
            var totalRowLength = 300;
            var table = CreateSimpleTableAndInsert(totalRowLength);
            var query = new SimpleStatement(String.Format("SELECT * FROM {0} LIMIT 10000", table))
                .SetPageSize(pageSize);
            var rs = Session.Execute(query);
            var counterList = new ConcurrentBag<int>();
            Action iterate = () =>
            {
                var counter = 0;
                foreach (var row in rs)
                {
                    counter++;
                }
                counterList.Add(counter);
            };

            //Iterate in parallel the RowSet
            Parallel.Invoke(iterate, iterate, iterate, iterate);

            //Check that the sum of all rows in different threads is the same as total rows
            Assert.Equal<int>(totalRowLength, counterList.Sum());
        }

        [TestMethod]
        public void BasicPagingTest()
        {
            QueryFetchingTest(5000, 10000, true);
        }

        [TestMethod]
        public void AllRecordsInOnePagePagingTest()
        {
            QueryFetchingTest(5000, 5000, true);
        }

        [TestMethod]
        public void OneRecordPerPagePagingTest()
        {
            QueryFetchingTest(1, 500, true);
        }

        [TestMethod]
        [WorksForMe]
        public void BigInsert()
        {
            BigInsertTest(1000);
        }

        [TestMethod]
        [WorksForMe]
        public void creatingSecondaryIndex()
        {
            createSecondaryIndexTest();
        }

        [TestMethod]
        [WorksForMe]
        public void testCounter()
        {
            testCounters();
        }

        [TestMethod]
        [WorksForMe]
        public void testBlob()
        {
            insertingSingleValue(typeof (byte));
        }

        [TestMethod]
        [WorksForMe]
        public void testASCII()
        {
            insertingSingleValue(typeof (Char));
        }

        [TestMethod]
        [WorksForMe]
        public void testDecimal()
        {
            insertingSingleValue(typeof (Decimal));
        }

        [TestMethod]
        [WorksForMe]
        public void testVarInt()
        {
            insertingSingleValue(typeof (BigInteger));
        }

        [TestMethod]
        [WorksForMe]
        public void testBigInt()
        {
            insertingSingleValue(typeof (Int64));
        }

        [TestMethod]
        [WorksForMe]
        public void testDouble()
        {
            insertingSingleValue(typeof (Double));
        }

        [TestMethod]
        [WorksForMe]
        public void testFloat()
        {
            insertingSingleValue(typeof (Single));
        }

        [TestMethod]
        [WorksForMe]
        public void testInt()
        {
            insertingSingleValue(typeof (Int32));
        }

        [TestMethod]
        [WorksForMe]
        public void testBoolean()
        {
            insertingSingleValue(typeof (Boolean));
        }

        [TestMethod]
        [WorksForMe]
        public void testUUID()
        {
            insertingSingleValue(typeof (Guid));
        }

        [TestMethod]
        [WorksForMe]
        public void testTimestamp()
        {
            TimestampTest();
        }

        [TestMethod]
        [WorksForMe]
        public void MaxingBoundsOf_INT()
        {
            ExceedingCassandraType(typeof (Int32), typeof (Int32));
        }

        [TestMethod]
        [WorksForMe]
        public void MaxingBoundsOf_BIGINT()
        {
            ExceedingCassandraType(typeof (Int64), typeof (Int64));
        }

        [TestMethod]
        [WorksForMe]
        public void MaxingBoundsOf_FLOAT()
        {
            ExceedingCassandraType(typeof (Single), typeof (Single));
        }

        [TestMethod]
        [WorksForMe]
        public void MaxingBoundsOf_DOUBLE()
        {
            ExceedingCassandraType(typeof (Double), typeof (Double));
        }

        [TestMethod]
        [WorksForMe]
        public void ExceedingCassandra_INT()
        {
            ExceedingCassandraType(typeof (Int32), typeof (Int64), false);
        }

        [TestMethod]
        [WorksForMe]
        public void ExceedingCassandra_FLOAT()
        {
            ExceedingCassandraType(typeof (Single), typeof (Double), false);
        }
    }
}<|MERGE_RESOLUTION|>--- conflicted
+++ resolved
@@ -61,63 +61,8 @@
             {
                 Session.Execute(string.Format("INSERT INTO {2}(id, label) VALUES({0},'{1}')", Guid.NewGuid(), "LABEL" + i, tableName));
             }
-<<<<<<< HEAD
-            catch (AlreadyExistsException)
-            {
-            }
-            var sst = new SimpleStatement(string.Format("INSERT INTO {0}(tweet_id,label,number) VALUES(?,?,?)", tableName));
-            Session.Execute(sst.Bind(new object[] {Guid.NewGuid(), "label", 1}));
-        }
-
-        private void QueryFetchingTest(int pageSize=0, int rowCount=1500, bool withPaging=false)
-        {
-            string tableName = "table" + Guid.NewGuid().ToString("N").ToLower();
-            RowSet rs, rs_without_paging = null;
-            int rowCounter1, rowCounter2;
-            try
-            {
-                Session.WaitForSchemaAgreement(QueryTools.ExecuteSyncNonQuery(Session, string.Format(@"CREATE TABLE {0}(
-         tweet_id uuid PRIMARY KEY,
-         label text,        
-         );", tableName)));
-            }
-            catch (AlreadyExistsException)
-            {
-            }
-            for (int i = 0; i < rowCount; i++)
-                Session.Execute(string.Format("INSERT INTO {2}(tweet_id, label) VALUES({0},'{1}')", Guid.NewGuid(), "LABEL" + i, tableName));
-
-            if (withPaging)
-            {
-                rowCounter1 = 0;
-                SimpleStatement statement = new SimpleStatement("SELECT * FROM " + tableName);
-                statement.SetPageSize(pageSize);
-
-                rs = Session.Execute(statement);
-                foreach (Row row in rs)
-                {
-                    rowCounter1++;
-                }
-
-                Assert.True(rowCounter1 == rowCount);
-            }
-            else
-            {
-                rs = Session.Execute("SELECT * FROM " + tableName);
-                rs_without_paging = Session.Execute("SELECT * FROM " + tableName, int.MaxValue);
-                rowCounter1 = 0;
-                rowCounter2 = 0;
-
-                foreach (Row row in rs.GetRows())
-                    rowCounter1++;
-                foreach (Row row in rs_without_paging)
-                    rowCounter2++;
-
-                Assert.True(rowCounter1 == rowCounter2 && rowCounter1 == rowCount);
-            }
-=======
+
             return tableName;
->>>>>>> 23cfea43
         }
 
 
@@ -383,6 +328,32 @@
         }
 
         [TestMethod]
+        public void PagingOnSimpleStatementTest()
+        {
+            var pageSize = 10;
+            var totalRowLength = 1003;
+            var table = CreateSimpleTableAndInsert(totalRowLength);
+            var statementWithPaging = new SimpleStatement("SELECT * FROM " + table);
+
+            var statementWithoutPaging = new SimpleStatement("SELECT * FROM " + table);
+            statementWithoutPaging.SetPageSize(int.MaxValue);
+            statementWithPaging.SetPageSize(pageSize);
+
+            var rs = Session.Execute(statementWithPaging);
+
+            var rsWithoutPaging = Session.Execute(statementWithoutPaging);
+            
+
+            //Check that the internal list of items count is pageSize
+            Assert.True(rs.InnerQueueCount == pageSize);
+
+            Assert.True(rsWithoutPaging.InnerQueueCount == totalRowLength);
+
+            var allTheRowsPaged = rs.ToList();
+            Assert.True(allTheRowsPaged.Count == totalRowLength);
+        }
+
+        [TestMethod]
         public void QueryPaging()
         {
             var pageSize = 10;
@@ -432,24 +403,6 @@
         }
 
         [TestMethod]
-        public void BasicPagingTest()
-        {
-            QueryFetchingTest(5000, 10000, true);
-        }
-
-        [TestMethod]
-        public void AllRecordsInOnePagePagingTest()
-        {
-            QueryFetchingTest(5000, 5000, true);
-        }
-
-        [TestMethod]
-        public void OneRecordPerPagePagingTest()
-        {
-            QueryFetchingTest(1, 500, true);
-        }
-
-        [TestMethod]
         [WorksForMe]
         public void BigInsert()
         {
