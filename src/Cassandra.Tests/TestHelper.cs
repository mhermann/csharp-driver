﻿using NUnit.Framework;
using System;
using System.Collections;
using System.Collections.Generic;
using System.Linq;
using System.Net;
using System.Reflection;
using System.Text;
using System.Threading.Tasks;
using IgnoreAttribute = Cassandra.Mapping.Attributes.IgnoreAttribute;

namespace Cassandra.Tests
{
    internal static class TestHelper
    {
        public static Row CreateRow(IDictionary<string, object> valueMap)
        {
            var columns = new List<CqlColumn>();
            var rowValues = new List<byte[]>();
            foreach (var kv in valueMap)
            {
                if (kv.Value != null)
                {
                    IColumnInfo typeInfo;
                    var typeCode = TypeCodec.GetColumnTypeCodeInfo(kv.Value.GetType(), out typeInfo);
                    columns.Add(new CqlColumn() { Name = kv.Key, TypeCode = typeCode, TypeInfo = typeInfo });
                }
                else
                {
                    columns.Add(new CqlColumn() { Name = kv.Key, TypeCode = ColumnTypeCode.Text });
                }
                rowValues.Add(TypeCodec.Encode(2, kv.Value));
            }
            var i = 0;
            return new Row(2, rowValues.ToArray(), columns.ToArray(), valueMap.ToDictionary(kv => kv.Key, kv => i++));
        }

        public static IEnumerable<Row> CreateRows(IEnumerable<Dictionary<string, object>> valueMapList)
        {
            return valueMapList.Select(CreateRow);
        }

        public static Host CreateHost(string address, string dc = "dc1", string rack = "rack1", IEnumerable<string> tokens = null)
        {
            var h = new Host(new IPEndPoint(IPAddress.Parse(address), ProtocolOptions.DefaultPort), new ConstantReconnectionPolicy(1));
            h.SetLocationInfo(dc, rack);
            h.Tokens = tokens;
            return h;
        }

        public static byte GetLastAddressByte(Host h)
        {
            return GetLastAddressByte(h.Address);
        }

        public static byte GetLastAddressByte(IPEndPoint ep)
        {
            return GetLastAddressByte(ep.Address);
        }

        public static byte GetLastAddressByte(IPAddress address)
        {
            return address.GetAddressBytes()[3];
        }

        /// <summary>
        /// Invokes actions in parallel using 1 thread per action
        /// </summary>
        public static void ParallelInvoke(IEnumerable<Action> actions)
        {
            var parallelOptions = new ParallelOptions
            {
                TaskScheduler = new ThreadPerTaskScheduler(), 
                MaxDegreeOfParallelism = 1000
            };
            Parallel.Invoke(parallelOptions, actions.ToArray());
        }

        /// <summary>
        /// Invokes the same action multiple times in parallel using 1 thread per action
        /// </summary>
        public static void ParallelInvoke(Action action, int times)
        {
            ParallelInvoke(new List<Action>(Enumerable.Repeat<Action>(action, 100)));
        }

<<<<<<< HEAD
        public static void AssertPropertiesEqual(object actual, object expected)
        {
            var properties = expected.GetType().GetProperties();
            foreach (var property in properties)
            {
                var expectedValue = property.GetValue(expected, null);
                var actualValue = property.GetValue(actual, null);

                if (actualValue is IList)
                {
                    CollectionAssert.AreEqual((IList) expectedValue, (IList) actualValue, new SimplifiedComparer(), "Values from property {0} do not match", property.Name);
                    continue;
                }
                SimplifyValues(ref actualValue, ref expectedValue);
                Assert.AreEqual(expectedValue, actualValue,
                    String.Format("Property {0}.{1} does not match. Expected: {2} but was: {3}", property.DeclaringType.Name, property.Name, expectedValue, actualValue));
            }
        }

        /// <summary>
        /// Gets a DateTimeOffset down to millisecond precision using the same method that C* driver does when storing timestamps.
        /// </summary>
        public static DateTimeOffset ToMillisecondPrecision(this DateTimeOffset dateTime)
        {
            return new DateTimeOffset(dateTime.Ticks - (dateTime.Ticks % TimeSpan.TicksPerMillisecond), dateTime.Offset);
        }

        /// <summary>
        /// Gets a nullable DateTimeOffset down to millisecond precision using the same method that C* driver does when storing timestamps.
        /// </summary>
        public static DateTimeOffset? ToMillisecondPrecision(this DateTimeOffset? dateTime)
        {
            if (dateTime.HasValue == false)
                return null;

            return dateTime.Value.ToMillisecondPrecision();
        }

        /// <summary>
        /// Uses the precision 
        /// </summary>
        internal static void SimplifyValues(ref object actualValue, ref object expectedValue)
        {
            if (actualValue is DateTimeOffset && expectedValue is DateTimeOffset)
            {
                actualValue = ((DateTimeOffset)actualValue).ToMillisecondPrecision();
                expectedValue = ((DateTimeOffset)expectedValue).ToMillisecondPrecision();
                return;
            }
            if (actualValue is DateTime && expectedValue is DateTime)
            {
                actualValue = ((DateTimeOffset)(DateTime)actualValue).ToMillisecondPrecision();
                expectedValue = ((DateTimeOffset)(DateTime)expectedValue).ToMillisecondPrecision();
                return;
            }
        }

        /// <summary>
        /// Converts an object to a dictionary containing the public properties name and values
        /// </summary>
        public static Dictionary<string, object> ToDictionary(object someObject)
        {
            return someObject.GetType()
                             .GetProperties(BindingFlags.Instance | BindingFlags.Public)
                             .Where(p => p.GetCustomAttributes(typeof(IgnoreAttribute), true).Length == 0)
                             .ToDictionary(prop => prop.Name, prop => prop.GetValue(someObject, null));
        }

        internal class PropertyComparer : IComparer
        {
            public int Compare(object x, object y)
            {
                AssertPropertiesEqual(y, x);
                return 0;
            }
        }

        internal class SimplifiedComparer : IComparer
        {
            public int Compare(object x, object y)
            {
                SimplifyValues(ref x, ref y);
                return Comparer.Default.Compare(x, y);
=======
        /// <summary>
        /// Invokes the same action multiple times serially using the current thread
        /// </summary>
        internal static void Invoke(Action action, int times)
        {
            for (var i = 0; i < times; i++)
            {
                action();
>>>>>>> 847646cf
            }
        }
    }
}<|MERGE_RESOLUTION|>--- conflicted
+++ resolved
@@ -84,7 +84,17 @@
             ParallelInvoke(new List<Action>(Enumerable.Repeat<Action>(action, 100)));
         }
 
-<<<<<<< HEAD
+        /// <summary>
+        /// Invokes the same action multiple times serially using the current thread
+        /// </summary>
+        internal static void Invoke(Action action, int times)
+        {
+            for (var i = 0; i < times; i++)
+            {
+                action();
+            }
+        }
+
         public static void AssertPropertiesEqual(object actual, object expected)
         {
             var properties = expected.GetType().GetProperties();
@@ -168,16 +178,6 @@
             {
                 SimplifyValues(ref x, ref y);
                 return Comparer.Default.Compare(x, y);
-=======
-        /// <summary>
-        /// Invokes the same action multiple times serially using the current thread
-        /// </summary>
-        internal static void Invoke(Action action, int times)
-        {
-            for (var i = 0; i < times; i++)
-            {
-                action();
->>>>>>> 847646cf
             }
         }
     }
