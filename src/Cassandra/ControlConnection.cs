//
//      Copyright (C) 2012-2014 DataStax Inc.
//
//   Licensed under the Apache License, Version 2.0 (the "License");
//   you may not use this file except in compliance with the License.
//   You may obtain a copy of the License at
//
//      http://www.apache.org/licenses/LICENSE-2.0
//
//   Unless required by applicable law or agreed to in writing, software
//   distributed under the License is distributed on an "AS IS" BASIS,
//   WITHOUT WARRANTIES OR CONDITIONS OF ANY KIND, either express or implied.
//   See the License for the specific language governing permissions and
//   limitations under the License.
//

using System;
using System.Linq;
using System.Collections.Concurrent;
using System.Collections.Generic;
using System.Net;
using System.Text.RegularExpressions;
using System.Threading;
using System.Net.Sockets;
using System.Threading.Tasks;

namespace Cassandra
{
    internal class ControlConnection : IDisposable
    {
        private const long MaxSchemaAgreementWaitMs = 10000;
        private const string SelectPeers = "SELECT peer, data_center, rack, tokens, rpc_address FROM system.peers";
        private const string SelectLocal = "SELECT * FROM system.local WHERE key='local'";
        private const String SelectKeyspaces = "SELECT * FROM system.schema_keyspaces";
        private const String SelectColumnFamilies = "SELECT * FROM system.schema_columnfamilies";
        private const String SelectColumns = "SELECT * FROM system.schema_columns";
        private const String SelectUdts = "SELECT * FROM system.schema_usertypes";
        private const CassandraEventType CassandraEventTypes = CassandraEventType.TopologyChange | CassandraEventType.StatusChange | CassandraEventType.SchemaChange;
        private static readonly IPAddress BindAllAddress = new IPAddress(new byte[4]);
        /// <summary>
        /// Protocol version used by the control connection
        /// </summary>
        private int _controlConnectionProtocolVersion = 2;

        private readonly Cluster _cluster;
<<<<<<< HEAD
        private readonly IAddressTranslator _addressTranslator;
=======
        private volatile Host _host;
        private volatile Connection _connection;
>>>>>>> c8d02a14

        private readonly AtomicValue<ConcurrentDictionary<string, AtomicValue<KeyspaceMetadata>>> _keyspaces =
            new AtomicValue<ConcurrentDictionary<string, AtomicValue<KeyspaceMetadata>>>(null);

        private static readonly Logger _logger = new Logger(typeof (ControlConnection));
        private readonly IReconnectionPolicy _reconnectionPolicy = new ExponentialReconnectionPolicy(2*1000, 5*60*1000);
        private readonly IReconnectionSchedule _reconnectionSchedule;
        private readonly Timer _reconnectionTimer;
        private readonly Session _session;
        private readonly BoolSwitch _shutdownSwitch = new BoolSwitch();
        private bool _isDisconnected;
        private readonly object _setupLock = new Object();
        private readonly object _refreshLock = new Object();
        private int _protocolVersion;

        /// <summary>
        /// Gets the recommended binary protocol version to be used for this cluster.
        /// </summary>
        internal int ProtocolVersion
        {
            get
            {
                if (_protocolVersion != 0)
                {
                    return _protocolVersion;
                }
                if (_isDisconnected)
                {
                    return _controlConnectionProtocolVersion;
                }
                return 1;
            }
        }

        /// <summary>
        /// The address of the endpoint used by the ControlConnection
        /// </summary>
        internal IPAddress BindAddress
        {
            get
            {
                if (_connection == null)
                {
                    return null;
                }
                return _connection.Address;
            }
        }

        internal ControlConnection(Cluster cluster,
                                   Policies policies,
                                   ProtocolOptions protocolOptions,
                                   PoolingOptions poolingOptions,
                                   SocketOptions socketOptions,
                                   ClientOptions clientOptions,
                                   IAuthProvider authProvider,
                                   IAuthInfoProvider authInfoProvider,
                                   IAddressTranslator addressTranslator)
        {
            _cluster = cluster;
            _addressTranslator = addressTranslator;
            _reconnectionSchedule = _reconnectionPolicy.NewSchedule();
            _reconnectionTimer = new Timer(ReconnectionClb, null, Timeout.Infinite, Timeout.Infinite);

            var config = new Configuration
            (
                policies,
                protocolOptions,
                poolingOptions,
                socketOptions,
                clientOptions,
                authProvider,
                authInfoProvider,
                new QueryOptions(),
                addressTranslator
            );

            _session = new Session(cluster, config, "", _controlConnectionProtocolVersion);
        }

        public void Dispose()
        {
            Shutdown();
        }

<<<<<<< HEAD
        private void Metadata_HostsEvent(object sender, HostsEventArgs e)
        {
            if (sender == this)
                return;
            if (_activeConnection.Value == null)
                return;

            Action<object> act = _ => SetupControlConnection();
            var address = TranslateAddress(e.Address);

            if (e.What == HostsEventArgs.Kind.Down)
            {
                if (address.Equals(_activeConnection.Value.Address))
                    act.BeginInvoke(null, act.EndInvoke, null);
            }
            else if (e.What == HostsEventArgs.Kind.Up)
            {
                if (_isDisconnected)
                    act.BeginInvoke(null, act.EndInvoke, null);
            }
        }

        /// <summary>
        /// Translates Cassandra node address.
        /// </summary>
        /// <param name="address">Source address.</param>
        /// <returns>Result address.</returns>
        private IPEndPoint TranslateAddress(IPEndPoint address)
        {
            return _addressTranslator.Translate(address) ?? address;
        }

=======
>>>>>>> c8d02a14
        internal void Init()
        {
            _session.Init(false);
            SetupControlConnection();
        }

        public void Shutdown(int timeoutMs = Timeout.Infinite)
        {
            if (_shutdownSwitch.TryTake())
            {
                _reconnectionTimer.Change(Timeout.Infinite, Timeout.Infinite);
                _session.WaitForAllPendingActions(timeoutMs);
                _session.Dispose();
            }
        }

        /// <summary>
        /// Gets the next connection and setup the event listener for the host and connection.
        /// Not thread-safe.
        /// </summary>
        private void SetupEventListener()
        {
            _session.BinaryProtocolVersion = _controlConnectionProtocolVersion;
            var handler = new RequestHandler<RowSet>(_session, null, null);
            Connection connection = null;
            try
            {
                connection = handler.GetNextConnection(null);
            }
            catch (UnsupportedProtocolVersionException)
            {
                _logger.Verbose(String.Format("Unsupported protocol version {0}, trying with a lower version", _controlConnectionProtocolVersion));
                _controlConnectionProtocolVersion--;
                if (_controlConnectionProtocolVersion < 1)
                {
                    throw new DriverInternalError("Invalid protocol version");
                }
                SetupEventListener();
                return;
            }
            //Only 1 thread at a time here if the caller is locking
            
            //Unsubscribe to previous events
            if (_connection != null)
            {
                _connection.CassandraEventResponse -= OnConnectionCassandraEvent;
            }
            if (_host != null)
            {
                _host.Down -= OnHostDown;
            }

            connection.CassandraEventResponse += OnConnectionCassandraEvent;
            _connection = connection;
            var host = handler.Host;
            host.Down += OnHostDown;
            _host = host;
            //Register to events on the connection
            var registerTask = _connection.Send(new RegisterForEventRequest(_controlConnectionProtocolVersion, CassandraEventTypes));
            TaskHelper.WaitToComplete(registerTask, 10000);
            if (!(registerTask.Result is ReadyResponse))
            {
                throw new DriverInternalError("Expected ReadyResponse, obtained " + registerTask.Result.GetType().Name);
            }
        }

        private void OnHostDown(Host h, DateTimeOffset nextUpTime)
        {
            h.Down -= OnHostDown;
            _logger.Warning("Host " + h.Address + " used by the ControlConnection DOWN");

            Task.Factory.StartNew(() => SetupControlConnection());
        }

        private void OnConnectionCassandraEvent(object sender, CassandraEventArgs e)
        {
            var act = new Action<object>(_ =>
            {
                if (e is TopologyChangeEventArgs)
                {
                    var tce = e as TopologyChangeEventArgs;
                    var address = TranslateAddress(tce.Address);

                    if (tce.What == TopologyChangeEventArgs.Reason.NewNode)
                    {
                        SetupControlConnection(true);
                        _cluster.Metadata.AddHost(address);
                        return;
                    }
                    if (tce.What == TopologyChangeEventArgs.Reason.RemovedNode)
                    {
<<<<<<< HEAD
                        _cluster.Metadata.RemoveHost(address);
                        SetupControlConnection(_activeConnection.Value != null && !address.Equals(_activeConnection.Value.Address));
=======
                        _cluster.Metadata.RemoveHost(tce.Address);
                        SetupControlConnection(_connection != null && !tce.Address.Equals(_connection.Address));
>>>>>>> c8d02a14
                        return;
                    }
                }
                else if (e is StatusChangeEventArgs)
                {
                    var sce = e as StatusChangeEventArgs;
                    var address = TranslateAddress(sce.Address);

                    if (sce.What == StatusChangeEventArgs.Reason.Up)
                    {
                        _cluster.Metadata.BringUpHost(address, this);
                        return;
                    }
                    if (sce.What == StatusChangeEventArgs.Reason.Down)
                    {
                        _cluster.Metadata.SetDownHost(address, this);
                        return;
                    }
                }
                else if (e is SchemaChangeEventArgs)
                {
                    var ssc = e as SchemaChangeEventArgs;

                    if (ssc.What == SchemaChangeEventArgs.Reason.Created)
                    {
                        SubmitSchemaRefresh(string.IsNullOrEmpty(ssc.Keyspace) ? null : ssc.Keyspace, null);
                        _cluster.Metadata.FireSchemaChangedEvent(SchemaChangedEventArgs.Kind.Created,
                                                                 string.IsNullOrEmpty(ssc.Keyspace) ? null : ssc.Keyspace, ssc.Table);
                        return;
                    }
                    if (ssc.What == SchemaChangeEventArgs.Reason.Dropped)
                    {
                        SubmitSchemaRefresh(string.IsNullOrEmpty(ssc.Keyspace) ? null : ssc.Keyspace, null);
                        _cluster.Metadata.FireSchemaChangedEvent(SchemaChangedEventArgs.Kind.Dropped,
                                                                 string.IsNullOrEmpty(ssc.Keyspace) ? null : ssc.Keyspace, ssc.Table);
                        return;
                    }
                    if (ssc.What == SchemaChangeEventArgs.Reason.Updated)
                    {
                        SubmitSchemaRefresh(ssc.Keyspace, string.IsNullOrEmpty(ssc.Table) ? null : ssc.Table);
                        _cluster.Metadata.FireSchemaChangedEvent(SchemaChangedEventArgs.Kind.Updated,
                                                                 string.IsNullOrEmpty(ssc.Keyspace) ? null : ssc.Keyspace, ssc.Table);
                        return;
                    }
                }

                var ex = new DriverInternalError("Unknown Event");
                _logger.Error(ex);
                throw ex;
            });
            act.BeginInvoke(null, act.EndInvoke, null);
        }

        private void ReconnectionClb(object state)
        {
            try
            {
                SetupControlConnection();
            }
            catch (Exception ex)
            {
                _logger.Error(ex);
            }
        }

        internal bool RefreshHosts()
        {
            lock (_refreshLock)
            {
                try
                {
                    if (!_isDisconnected)
                    {
                        RefreshNodeListAndTokenMap();
                        return true;
                    }
                    return false;
                }
                catch (NoHostAvailableException)
                {
                    _logger.Error("ControlConnection is lost now.");
                    return false;
                }
                catch (SocketException)
                {
                    _logger.Error("ControlConnection is lost now.");
                    return false;
                }
                catch (Exception ex)
                {
                    _logger.Error("Unexpected error occurred during forced ControlConnection refresh.", ex);
                    throw;
                }
            }
        }

        private void SetupControlConnection(bool refreshOnly = false)
        {
            lock (_setupLock)
            {
                try
                {
                    _reconnectionTimer.Change(Timeout.Infinite, Timeout.Infinite);
                    _logger.Info("Refreshing ControlConnection...");
                    if (!refreshOnly)
                    {
                        SetupEventListener();
                    }
                    RefreshNodeListAndTokenMap();
                    _isDisconnected = false;
                    _logger.Info("ControlConnection is listening on " + _connection.Address.ToString() + ", using binary protocol version " + _controlConnectionProtocolVersion);
                }
                catch (NoHostAvailableException)
                {
                    _isDisconnected = true;
                    if (!_shutdownSwitch.IsTaken())
                    {
                        _logger.Error("ControlConnection is lost. Retrying.");
                        _reconnectionTimer.Change(_reconnectionSchedule.NextDelayMs(), Timeout.Infinite);
                    }
                }
                catch (SocketException)
                {
                    _isDisconnected = true;
                    if (!_shutdownSwitch.IsTaken())
                    {
                        _logger.Error("ControlConnection is lost. Retrying.");
                        _reconnectionTimer.Change(_reconnectionSchedule.NextDelayMs(), Timeout.Infinite);
                    }
                }
                catch (Exception ex)
                {
                    _isDisconnected = true;
                    _logger.Error("Unexpected error occurred during ControlConnection refresh.", ex);
                }
            }
        }

        // schema

        private void RefreshNodeListAndTokenMap()
        {
            _logger.Info("Refreshing NodeList and TokenMap..");
            // Make sure we're up to date on nodes and tokens            
            var tokenMap = new Dictionary<IPEndPoint, HashSet<string>>();
            string partitioner = null;

            var foundHosts = new List<IPEndPoint>();
            var dcs = new List<string>();
            var racks = new List<string>();
            var allTokens = new List<HashSet<string>>();
            {
                var rowset = Query(SelectPeers);
                
                foreach (Row row in rowset.GetRows())
                {
                    IPAddress address = null;
                    if (!row.IsNull("rpc_address"))
                        address = row.GetValue<IPAddress>("rpc_address");
                    if (address == null)
                    {
                        if (!row.IsNull("peer"))
                            address = row.GetValue<IPAddress>("peer");
                        _logger.Error("No rpc_address found for host in peers system table. ");
                    }
                    else if (address.Equals(BindAllAddress))
                    {
                        if (!row.IsNull("peer"))
                            address = row.GetValue<IPAddress>("peer");
                    }

                    if (address != null)
                    {
                        // Translate discovered node address
                        var originalAddress = new IPEndPoint(address, ProtocolOptions.DefaultPort);
                        var translatedAddress = TranslateAddress(originalAddress);

                        foundHosts.Add(translatedAddress);
                        dcs.Add(row.GetValue<string>("data_center"));
                        racks.Add(row.GetValue<string>("rack"));
                        var col = row.GetValue<IEnumerable<string>>("tokens");
                        if (col == null)
                            allTokens.Add(new HashSet<string>());
                        else
                            allTokens.Add(new HashSet<string>(col));
                    }
                }
            }
            {
<<<<<<< HEAD
                Host localhost = _cluster.Metadata.GetHost(_activeConnection.Value.Address);
=======
                Host localhost = _cluster.Metadata.GetHost(_connection.Address);
>>>>>>> c8d02a14

                var rowset = Query(SelectLocal);
                // Update cluster name, DC and rack for the one node we are connected to
                var localRow = rowset.First();
                var clusterName = localRow.GetValue<string>("cluster_name");
                if (clusterName != null)
                {
                    _cluster.Metadata.ClusterName = clusterName;
                }
                int protocolVersion;
                if (rowset.Columns.Any(c => c.Name == "native_protocol_version") && 
                    Int32.TryParse(localRow.GetValue<string>("native_protocol_version"), out protocolVersion))
                {
                    //In Cassandra < 2
                    //  there is no native protocol version column, it will get the default value
                    _protocolVersion = protocolVersion;
                }
                // In theory host can't be null. However there is no point in risking a NPE in case we
                // have a race between a node removal and this.
                if (localhost != null)
                {
                    localhost.SetLocationInfo(localRow.GetValue<string>("data_center"), localRow.GetValue<string>("rack"));

                    partitioner = localRow.GetValue<string>("partitioner");
                    var tokens = localRow.GetValue<IList<string>>("tokens");
                    if (partitioner != null && tokens.Count > 0)
                    {
                        if (!tokenMap.ContainsKey(localhost.Address))
                            tokenMap.Add(localhost.Address, new HashSet<string>());
                        tokenMap[localhost.Address].UnionWith(tokens);
                    }
                }
            }

            for (int i = 0; i < foundHosts.Count; i++)
            {
                Host host = _cluster.Metadata.GetHost(foundHosts[i]);
                if (host == null)
                {
                    // We don't know that node, add it.
                    host = _cluster.Metadata.AddHost(foundHosts[i]);
                }
                host.SetLocationInfo(dcs[i], racks[i]);

                if (partitioner != null && allTokens[i].Count != 0)
                    tokenMap.Add(host.Address, allTokens[i]);
            }

            // Removes all those that seems to have been removed (since we lost the control connection)
<<<<<<< HEAD
            var foundHostsSet = new HashSet<IPEndPoint>(foundHosts);
            foreach (IPEndPoint host in _cluster.Metadata.AllReplicas())
                if (!host.Equals(_activeConnection.Value.Address) && !foundHostsSet.Contains(host))
=======
            var foundHostsSet = new HashSet<IPAddress>(foundHosts);
            foreach (IPAddress host in _cluster.Metadata.AllReplicas())
                if (!host.Equals(_connection.Address) && !foundHostsSet.Contains(host))
>>>>>>> c8d02a14
                    _cluster.Metadata.RemoveHost(host);

            if (partitioner != null)
                _cluster.Metadata.RebuildTokenMap(partitioner, tokenMap);

            _logger.Info("NodeList and TokenMap have been successfully refreshed!");
        }

        private RowSet Query(string cqlQuery)
        {
            var request = new QueryRequest(_controlConnectionProtocolVersion, cqlQuery, false, QueryProtocolOptions.Default);
            var task = _connection.Send(request);
            TaskHelper.WaitToComplete(task, 10000);
            if (!(task.Result is ResultResponse) && !(((ResultResponse)task.Result).Output is OutputRows))
            {
                throw new DriverInternalError("Expected rows " + task.Result);
            }
            return ((task.Result as ResultResponse).Output as OutputRows).RowSet;
        }

        private bool WaitForSchemaAgreement()
        {
            DateTimeOffset start = DateTimeOffset.Now;
            long elapsed = 0;
            while (elapsed < MaxSchemaAgreementWaitMs)
            {
                var versions = new HashSet<Guid>();
                {
                    var rowset = Query(CqlQueryTools.SelectSchemaPeers);
                    foreach (Row row in rowset.GetRows())
                    {
                        if (row.IsNull("rpc_address") || row.IsNull("schema_version"))
                            continue;

                        IPAddress address = row.GetValue<IPAddress>("rpc_address");
                        if (address.Equals(BindAllAddress) && !row.IsNull("peer"))
                            address = row.GetValue<IPAddress>("peer");

                        var originalAddress = new IPEndPoint(address, ProtocolOptions.DefaultPort);
                        var translatedAddress = TranslateAddress(originalAddress);

                        Host peer = _cluster.Metadata.GetHost(translatedAddress);
                        if (peer != null && peer.IsConsiderablyUp)
                            versions.Add(row.GetValue<Guid>("schema_version"));
                    }
                }

                {
                    var rowset = Query(CqlQueryTools.SelectSchemaLocal);
                    // Update cluster name, DC and rack for the one node we are connected to
                    foreach (Row localRow in rowset.GetRows())
                    {
                        if (!localRow.IsNull("schema_version"))
                        {
                            versions.Add(localRow.GetValue<Guid>("schema_version"));
                            break;
                        }
                    }
                }


                if (versions.Count <= 1)
                    return true;

                // let's not flood the node too much
                Thread.Sleep(200);
                elapsed = (long) (DateTimeOffset.Now - start).TotalMilliseconds;
            }

            return false;
        }

        internal void SubmitSchemaRefresh(string keyspace, string table)
        {
            if (keyspace == null)
                ResetSchema();
            else if (table == null)
                ResetKeyspace(keyspace);
            else
                ResetTable(keyspace, table);
        }

        private void ResetSchema()
        {
            _keyspaces.Value = null;
        }

        private ConcurrentDictionary<string, AtomicValue<KeyspaceMetadata>> SetupSchema()
        {
            ConcurrentDictionary<string, AtomicValue<KeyspaceMetadata>> ks = _keyspaces.Value;
            if (ks == null)
            {
                var newKeyspaces = new ConcurrentDictionary<string, AtomicValue<KeyspaceMetadata>>();
                var rows = Query(SelectKeyspaces);
                foreach (Row row in rows)
                {
                    var strKsName = row.GetValue<string>("keyspace_name");
                    string strClass = GetStrategyClass(row.GetValue<string>("strategy_class"));
                    var drblWrites = row.GetValue<bool>("durable_writes");
                    IDictionary<string, int> rplctOptions = Utils.ConvertStringToMapInt(row.GetValue<string>("strategy_options"));

                    var newMetadata = new KeyspaceMetadata(this, strKsName, drblWrites, strClass, rplctOptions);

                    newKeyspaces.TryAdd(strKsName, new AtomicValue<KeyspaceMetadata>(newMetadata));
                }
                return _keyspaces.Value = newKeyspaces;
            }
            return ks;
        }

        private void ResetKeyspace(string keyspace)
        {
            ConcurrentDictionary<string, AtomicValue<KeyspaceMetadata>> ks = _keyspaces.Value;
            if (ks != null)
            {
                AtomicValue<KeyspaceMetadata> value;
                if (ks.TryGetValue(keyspace, out value))
                    value.Value = null;
            }
        }

        private KeyspaceMetadata SetupKeyspace(string keyspace)
        {
            ConcurrentDictionary<string, AtomicValue<KeyspaceMetadata>> sc = SetupSchema();
            AtomicValue<KeyspaceMetadata> ksval;
            if (!sc.TryGetValue(keyspace, out ksval) || ksval.Value == null || ksval.Value.Tables.Value == null)
            {
                WaitForSchemaAgreement();
                ResetSchema();
                sc = SetupSchema();
                KeyspaceMetadata ks = null;

                {
                    var cqlQuery = String.Format(SelectKeyspaces + " WHERE keyspace_name='{0}';", keyspace);
                    var rows = Query(cqlQuery);
                    foreach (Row row in rows)
                    {
                        var strKsName = row.GetValue<string>("keyspace_name");
                        string strClass = GetStrategyClass(row.GetValue<string>("strategy_class"));
                        var drblWrites = row.GetValue<bool>("durable_writes");
                        IDictionary<string, int> rplctOptions = Utils.ConvertStringToMapInt(row.GetValue<string>("strategy_options"));

                        ks = new KeyspaceMetadata(this, strKsName, drblWrites, strClass, rplctOptions);
                    }
                    if (ks == null)
                        throw new InvalidOperationException();
                }

                {
                    var ktb = new ConcurrentDictionary<string, AtomicValue<TableMetadata>>();
                    var cqlQuery = String.Format(SelectColumnFamilies + " WHERE keyspace_name='{0}';", keyspace);
                    var rows = Query(cqlQuery);
                    foreach (Row row in rows)
                    {
                        ktb.TryAdd(row.GetValue<string>("columnfamily_name"), new AtomicValue<TableMetadata>(null));
                    }
                    ks.Tables.Value = ktb;
                    sc.TryAdd(ks.Name, new AtomicValue<KeyspaceMetadata>(ks));
                    return ks;
                }
            }
            return ksval.Value;
        }


        private void ResetTable(string keyspace, string table)
        {
            ConcurrentDictionary<string, AtomicValue<KeyspaceMetadata>> ks = _keyspaces.Value;

            if (ks != null)
            {
                AtomicValue<KeyspaceMetadata> value;
                if (ks.TryGetValue(keyspace, out value))
                {
                    if (value.Value != null)
                    {
                        ConcurrentDictionary<string, AtomicValue<TableMetadata>> kss = value.Value.Tables.Value;
                        if (kss != null)
                        {
                            AtomicValue<TableMetadata> tabval;
                            if (kss.TryGetValue(table, out tabval))
                                tabval.Value = null;
                        }
                    }
                }
            }
        }

        private TableMetadata SetupTable(string keyspace, string table)
        {
            bool wasc = false;
            RETRY:
            KeyspaceMetadata ks = SetupKeyspace(keyspace);
            ConcurrentDictionary<string, AtomicValue<TableMetadata>> tbl = ks.Tables.Value;
            if (tbl == null)
            {
                goto RETRY;
            }
            AtomicValue<TableMetadata> tblval;
            if (!tbl.TryGetValue(table, out tblval))
            {
                WaitForSchemaAgreement();
                ResetKeyspace(keyspace);
                if (wasc)
                    throw new IndexOutOfRangeException();
                wasc = true;
                goto RETRY;
            }

            if (tblval.Value == null)
            {
                TableMetadata m = GetTableMetadata(table, keyspace);
                tblval.Value = m;
                return m;
            }
            return tblval.Value;
        }

        internal void RefreshSchema(string keyspace, string table)
        {
            if (keyspace == null)
            {
                ResetSchema();
                SetupSchema();
            }
            else if (table == null)
            {
                ResetKeyspace(keyspace);
                SetupKeyspace(keyspace);
            }
            else
            {
                ResetTable(keyspace, table);
                SetupTable(keyspace, table);
            }
        }

        public ICollection<string> GetKeyspaces()
        {
            return SetupSchema().Keys;
        }

        public KeyspaceMetadata GetKeyspace(string keyspace)
        {
            return SetupKeyspace(keyspace);
        }

        public ICollection<string> GetTables(string keyspace)
        {
            return SetupKeyspace(keyspace).Tables.Value.Keys;
        }

        public TableMetadata GetTable(string keyspace, string table)
        {
            return SetupTable(keyspace, table);
        }

        /// <summary>
        /// Gets the definition of a User defined type
        /// </summary>
        public UdtColumnInfo GetUdtDefinition(string keyspace, string typeName)
        {
            var rs = Query(String.Format(SelectUdts + " WHERE keyspace_name='{0}' AND type_name = '{1}';", keyspace, typeName));
            var row = rs.FirstOrDefault();
            if (row == null)
            {
                return null;
            }
            var udt = new UdtColumnInfo(row.GetValue<string>("keyspace_name") + "." + row.GetValue<string>("type_name"));
            var fieldNames = row.GetValue<List<string>>("field_names");
            var fieldTypes = row.GetValue<List<string>>("field_types");
            if (fieldNames.Count != fieldTypes.Count)
            {
                var ex = new DriverInternalError("Field names and types for UDT do not match");
                _logger.Error(ex);
                throw ex;
            }
            for (var i = 0; i < fieldNames.Count; i++)
            {
                var field = TypeCodec.ParseDataType(fieldTypes[i]);
                field.Name = fieldNames[i];
                udt.Fields.Add(field);
            }
            return udt;
        }

        public string GetStrategyClass(string strClass)
        {
            if (strClass != null)
            {
                if (strClass.StartsWith("org.apache.cassandra.locator."))
                    strClass = strClass.Replace("org.apache.cassandra.locator.", "");
            }
            else
            {
                throw new ArgumentNullException("strClass");
            }

            return strClass;
        }

        private SortedDictionary<string, string> getCompactionStrategyOptions(Row row)
        {
            var result = new SortedDictionary<string, string> {{"class", row.GetValue<string>("compaction_strategy_class")}};
            foreach (KeyValuePair<string, string> entry in Utils.ConvertStringToMap(row.GetValue<string>("compaction_strategy_options")))
                result.Add(entry.Key, entry.Value);
            return result;
        }

        public TableMetadata GetTableMetadata(string tableName, string keyspaceName)
        {
            var cols = new Dictionary<string, TableColumn>();
            TableOptions options = null;
            {
                var cqlQuery = string.Format(SelectColumns + " WHERE columnfamily_name='{0}' AND keyspace_name='{1}';", tableName, keyspaceName);
                var rows = Query(cqlQuery);
                foreach (var row in rows)
                {
                    var dataType = TypeCodec.ParseDataType(row.GetValue<string>("validator"));
                    var dsc = new TableColumn
                    {
                        Name = row.GetValue<string>("column_name"),
                        Keyspace = row.GetValue<string>("keyspace_name"),
                        Table = row.GetValue<string>("columnfamily_name"),
                        TypeCode = dataType.TypeCode,
                        TypeInfo = dataType.TypeInfo,
                        SecondaryIndexName = row.GetValue<string>("index_name"),
                        SecondaryIndexType = row.GetValue<string>("index_type"),
                        KeyType =
                            row.GetValue<string>("index_name") != null
                                ? KeyType.SecondaryIndex
                                : KeyType.None,
                    };

                    cols.Add(dsc.Name, dsc);
                }
            }
            {
                var cqlQuery = string.Format(SelectColumnFamilies + " WHERE columnfamily_name='{0}' AND keyspace_name='{1}';", tableName, keyspaceName);
                var rows = Query(cqlQuery);
                var row = rows.First();
                var colNames = row.GetValue<string>("column_aliases");
                var rowKeys = colNames.Substring(1, colNames.Length - 2).Split(',');
                for (var i = 0; i < rowKeys.Length; i++)
                {
                    if (rowKeys[i].StartsWith("\""))
                    {
                        rowKeys[i] = rowKeys[i].Substring(1, rowKeys[i].Length - 2).Replace("\"\"", "\"");
                    }
                }
                //Needs cleanup
                if (rowKeys.Length > 0 && rowKeys[0] != string.Empty)
                {
                    bool isCompact = true;
                    var comparator = row.GetValue<string>("comparator");
                    //Remove reversed type
                    comparator = comparator.Replace(TypeCodec.ReversedTypeName, "");
                    if (comparator.StartsWith(TypeCodec.CompositeTypeName))
                    {
                        comparator = comparator.Replace(TypeCodec.CompositeTypeName, "");
                        isCompact = false;
                    }

                    var rg = new Regex(@"org\.apache\.cassandra\.db\.marshal\.\w+");
                    MatchCollection rowKeysTypes = rg.Matches(comparator);

                    int i = 0;
                    foreach (var keyName in rowKeys)
                    {
                        var dataType = TypeCodec.ParseDataType(rowKeysTypes[i].ToString());
                        var dsc = new TableColumn
                        {
                            Name = keyName,
                            Keyspace = row.GetValue<string>("keyspace_name"),
                            Table = row.GetValue<string>("columnfamily_name"),
                            TypeCode = dataType.TypeCode,
                            TypeInfo = dataType.TypeInfo,
                            KeyType = KeyType.Clustering,
                        };
                        cols[dsc.Name] = dsc;
                        i++;
                    }

                    options = new TableOptions
                    {
                        isCompactStorage = isCompact,
                        bfFpChance = row.GetValue<double>("bloom_filter_fp_chance"),
                        caching = row.GetValue<string>("caching"),
                        comment = row.GetValue<string>("comment"),
                        gcGrace = row.GetValue<int>("gc_grace_seconds"),
                        localReadRepair = row.GetValue<double>("local_read_repair_chance"),
                        readRepair = row.GetValue<double>("read_repair_chance"),
                        compactionOptions = getCompactionStrategyOptions(row),
                        compressionParams =
                            (SortedDictionary<string, string>) Utils.ConvertStringToMap(row.GetValue<string>("compression_parameters"))
                    };
                    //replicate_on_write column not present in C* >= 2.1
                    if (row.GetColumn("replicate_on_write") != null)
                    {
                        options.replicateOnWrite = row.GetValue<bool>("replicate_on_write");
                    }
                }
                //In Cassandra 1.2, the keys are not stored in the system.schema_columns table
                //But you can get it from system.schema_columnfamilies
                var keys = row.GetValue<string>("key_aliases")
                              .Replace("[", "")
                              .Replace("]", "")
                              .Split(',');
                var keyTypes = row.GetValue<string>("key_validator")
                                  .Replace("org.apache.cassandra.db.marshal.CompositeType", "")
                                  .Replace("(", "")
                                  .Replace(")", "")
                                  .Split(',');
                for (var i = 0; i < keys.Length; i++)
                {
                    var name = keys[i].Replace("\"", "").Trim();
                    var dataType = TypeCodec.ParseDataType(keyTypes[i].Trim());
                    cols[name] = new TableColumn()
                    {
                        Name = name,
                        Keyspace = row.GetValue<string>("keyspace_name"),
                        Table = row.GetValue<string>("columnfamily_name"),
                        TypeCode = dataType.TypeCode,
                        TypeInfo = dataType.TypeInfo,
                        KeyType = KeyType.Partition
                    };
                }
            }
            return new TableMetadata(tableName, cols.Values.ToArray(), options);
        }
    }
}<|MERGE_RESOLUTION|>--- conflicted
+++ resolved
@@ -43,12 +43,9 @@
         private int _controlConnectionProtocolVersion = 2;
 
         private readonly Cluster _cluster;
-<<<<<<< HEAD
         private readonly IAddressTranslator _addressTranslator;
-=======
         private volatile Host _host;
         private volatile Connection _connection;
->>>>>>> c8d02a14
 
         private readonly AtomicValue<ConcurrentDictionary<string, AtomicValue<KeyspaceMetadata>>> _keyspaces =
             new AtomicValue<ConcurrentDictionary<string, AtomicValue<KeyspaceMetadata>>>(null);
@@ -86,7 +83,7 @@
         /// <summary>
         /// The address of the endpoint used by the ControlConnection
         /// </summary>
-        internal IPAddress BindAddress
+        internal IPEndPoint BindAddress
         {
             get
             {
@@ -134,29 +131,6 @@
             Shutdown();
         }
 
-<<<<<<< HEAD
-        private void Metadata_HostsEvent(object sender, HostsEventArgs e)
-        {
-            if (sender == this)
-                return;
-            if (_activeConnection.Value == null)
-                return;
-
-            Action<object> act = _ => SetupControlConnection();
-            var address = TranslateAddress(e.Address);
-
-            if (e.What == HostsEventArgs.Kind.Down)
-            {
-                if (address.Equals(_activeConnection.Value.Address))
-                    act.BeginInvoke(null, act.EndInvoke, null);
-            }
-            else if (e.What == HostsEventArgs.Kind.Up)
-            {
-                if (_isDisconnected)
-                    act.BeginInvoke(null, act.EndInvoke, null);
-            }
-        }
-
         /// <summary>
         /// Translates Cassandra node address.
         /// </summary>
@@ -167,8 +141,6 @@
             return _addressTranslator.Translate(address) ?? address;
         }
 
-=======
->>>>>>> c8d02a14
         internal void Init()
         {
             _session.Init(false);
@@ -250,39 +222,30 @@
                 if (e is TopologyChangeEventArgs)
                 {
                     var tce = e as TopologyChangeEventArgs;
-                    var address = TranslateAddress(tce.Address);
-
                     if (tce.What == TopologyChangeEventArgs.Reason.NewNode)
                     {
                         SetupControlConnection(true);
-                        _cluster.Metadata.AddHost(address);
+                        _cluster.Metadata.AddHost(tce.Address);
                         return;
                     }
                     if (tce.What == TopologyChangeEventArgs.Reason.RemovedNode)
                     {
-<<<<<<< HEAD
-                        _cluster.Metadata.RemoveHost(address);
-                        SetupControlConnection(_activeConnection.Value != null && !address.Equals(_activeConnection.Value.Address));
-=======
                         _cluster.Metadata.RemoveHost(tce.Address);
                         SetupControlConnection(_connection != null && !tce.Address.Equals(_connection.Address));
->>>>>>> c8d02a14
                         return;
                     }
                 }
                 else if (e is StatusChangeEventArgs)
                 {
                     var sce = e as StatusChangeEventArgs;
-                    var address = TranslateAddress(sce.Address);
-
                     if (sce.What == StatusChangeEventArgs.Reason.Up)
                     {
-                        _cluster.Metadata.BringUpHost(address, this);
+                        _cluster.Metadata.BringUpHost(sce.Address, this);
                         return;
                     }
                     if (sce.What == StatusChangeEventArgs.Reason.Down)
                     {
-                        _cluster.Metadata.SetDownHost(address, this);
+                        _cluster.Metadata.SetDownHost(sce.Address, this);
                         return;
                     }
                 }
@@ -456,11 +419,7 @@
                 }
             }
             {
-<<<<<<< HEAD
-                Host localhost = _cluster.Metadata.GetHost(_activeConnection.Value.Address);
-=======
                 Host localhost = _cluster.Metadata.GetHost(_connection.Address);
->>>>>>> c8d02a14
 
                 var rowset = Query(SelectLocal);
                 // Update cluster name, DC and rack for the one node we are connected to
@@ -510,16 +469,14 @@
             }
 
             // Removes all those that seems to have been removed (since we lost the control connection)
-<<<<<<< HEAD
             var foundHostsSet = new HashSet<IPEndPoint>(foundHosts);
-            foreach (IPEndPoint host in _cluster.Metadata.AllReplicas())
-                if (!host.Equals(_activeConnection.Value.Address) && !foundHostsSet.Contains(host))
-=======
-            var foundHostsSet = new HashSet<IPAddress>(foundHosts);
-            foreach (IPAddress host in _cluster.Metadata.AllReplicas())
+            foreach (var host in _cluster.Metadata.AllReplicas())
+            {
                 if (!host.Equals(_connection.Address) && !foundHostsSet.Contains(host))
->>>>>>> c8d02a14
+                {
                     _cluster.Metadata.RemoveHost(host);
+                }
+            }
 
             if (partitioner != null)
                 _cluster.Metadata.RebuildTokenMap(partitioner, tokenMap);
